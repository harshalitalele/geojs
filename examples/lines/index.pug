<<<<<<< HEAD
|---
|layout: example
|title: Line Feature
|about: This example shows the variations that are available for line features.
|---
| 
#controls
  .form-group(title="Number of lines segments.  Leave blank for a small default value.")
    label(for="lines") Number of Lines
    input#lines(type="number", min="1", step="100")
    span#lines-shown
  .form-group(title="Stroke Color (any css color).  A comma-separated list will cycle through the listed colors.  line:(comma-separate list) will cycle through by line.  A JSON dictionary will map road categories to colors, with undefined values using the 'other' entry.")
    label(for="strokeColor") strokeColor
    input#strokeColor(placeholder="black")
  .form-group(title="Stroke Opacity (a number in the range [0, 1]).  A comma-separated list will cycle through the listed opacities.  line:(comma-separate list) will cycle through by line.  A JSON dictionary will map road categories to opacities, with undefined values using the 'other' entry.")
    label(for="strokeOpacity") strokeOpacity
    input#strokeOpacity(placeholder="1")
  .form-group(title="Stroke Width (a positive number).  A comma-separated list will cycle through the listed widths.  line:(comma-separate list) will cycle through by line.  A JSON dictionary will map road categories to widths, with undefined values using the 'other' entry.")
    label(for="strokeWidth") strokeWidth
    input#strokeWidth(placeholder="2")
  .form-group(title="Stroke Offset (a number in the range [-1, 1]).  A comma-separated list will cycle through the listed offsets.  line:(comma-separate list) will cycle through by line.  A JSON dictionary will map road categories to offsets, with undefined values using the 'other' entry.")
    label(for="strokeOffset") strokeOffset
    input#strokeOffset(placeholder="0")
  .form-group(title="Line Cap (one of 'butt', 'round', or 'square').  A comma-separated list will cycle through the listed line caps.  line:(comma-separate list) will cycle through by line.  A JSON dictionary will map road categories to line caps, with undefined values using the 'other' entry.")
    label(for="lineCap") lineCap
    input#lineCap(placeholder="butt")
  .form-group(title="Line Join (one of 'miter', 'bevel', 'round', or 'miter-clip').  A comma-separated list will cycle through the listed line joins.  line:(comma-separate list) will cycle through by line.  A JSON dictionary will map road categories to line joins, with undefined values using the 'other' entry.")
    label(for="lineJoin") lineJoin
    input#lineJoin(placeholder="miter")
  .form-group(title="Miter Limit (a positive number).  Any miter whose length relative to the stroke with longer than this value will either be beveled or clipped.")
    label(for="miterLimit") miterLimit
    input#miterLimit(placeholder="10")
  .form-group(title="Antialiasing (a non-negative number).  Edges of lines will be antialiased by this many pixels.  Values larger than 2 tend to make things blurry.")
    label(for="antialiasing") antialiasing
    input#antialiasing(placeholder="2")
  .form-group(title="Show road names and categories on hover.")
    label(for="hovertext") Info on Hover
    input#hovertext(type="checkbox", placeholder="false")
  .form-group(title="Show an OSM map underneath the lines.")
    label(for="showmap") Show Map
    input#showmap(type="checkbox", placeholder="true", checked="checked")
  .form-group
    .shortlabel Presets
    button.preset(strokeColor='{"residential":"blue","service":"green","other":"black"}', strokeWidth='{"residential":4,"service":1,"other":8}', lineCap='round', showmap='true', title='Properties based on road category') Categories
    button.preset(strokeColor='', strokeWidth='{"residential":1,"service":0.25,"other":3}', lineCap='round', lineJoin='', miterLimit='', showmap='false', title='Thin lines based on road category') Thin
    button.preset(strokeColor='line:red,orange,yellow,green,blue,indigo,violet', strokeWidth='line:1,2,4,8,16', lineCap='line:butt,round,square', lineJoin='line:miter,bevel,round,miter-clip', miterLimit=4, title='Properties varied by line') Lines
    button.preset(strokeColor='red,orange,yellow,green,blue,indigo,violet', strokeWidth='1,2,4,8,16', lineCap='butt,round,square', lineJoin='miter,bevel,round,miter-clip', miterLimit=4, title='Properties varied by line segment') Segments
=======
extends ../common/index.pug

block append mainContent
  #controls
    .form-group(title="Number of lines segments.  Leave blank for a small default value.")
      label(for="lines") Number of Lines
      input#lines(type="number", min="1", step="100")
      span#lines-shown
    .form-group(title="Stroke Color (any css color).  A comma-separated list will cycle through the listed colors.  line:(comma-separate list) will cycle through by line.  A JSON dictionary will map road categories to colors, with undefined values using the 'other' entry.")
      label(for="strokeColor") strokeColor
      input#strokeColor(placeholder="black")
    .form-group(title="Stroke Opacity (a number in the range [0, 1]).  A comma-separated list will cycle through the listed opacities.  line:(comma-separate list) will cycle through by line.  A JSON dictionary will map road categories to opacities, with undefined values using the 'other' entry.")
      label(for="strokeOpacity") strokeOpacity
      input#strokeOpacity(placeholder="1")
    .form-group(title="Stroke Width (a positive number).  A comma-separated list will cycle through the listed widths.  line:(comma-separate list) will cycle through by line.  A JSON dictionary will map road categories to widths, with undefined values using the 'other' entry.")
      label(for="strokeWidth") strokeWidth
      input#strokeWidth(placeholder="2")
    .form-group(title="Stroke Offset (a number in the range [-1, 1]).  A comma-separated list will cycle through the listed offsets.  line:(comma-separate list) will cycle through by line.  A JSON dictionary will map road categories to offsets, with undefined values using the 'other' entry.")
      label(for="strokeOffset") strokeOffset
      input#strokeOffset(placeholder="0")
    .form-group(title="Line Cap (one of 'butt', 'round', or 'square').  A comma-separated list will cycle through the listed line caps.  line:(comma-separate list) will cycle through by line.  A JSON dictionary will map road categories to line caps, with undefined values using the 'other' entry.")
      label(for="lineCap") lineCap
      input#lineCap(placeholder="butt")
    .form-group(title="Line Join (one of 'miter', 'bevel', 'round', or 'miter-clip').  A comma-separated list will cycle through the listed line joins.  line:(comma-separate list) will cycle through by line.  A JSON dictionary will map road categories to line joins, with undefined values using the 'other' entry.")
      label(for="lineJoin") lineJoin
      input#lineJoin(placeholder="miter")
    .form-group(title="Miter Limit (a positive number).  Any miter whose length relative to the stroke with longer than this value will either be beveled or clipped.")
      label(for="miterLimit") miterLimit
      input#miterLimit(placeholder="10")
    .form-group(title="Antialiasing (a non-negative number).  Edges of lines will be antialiased by this many pixels.  Values larger than 2 tend to make things blurry.")
      label(for="antialiasing") antialiasing
      input#antialiasing(placeholder="2")
    .form-group(title="Show road names and categories on hover.")
      label(for="hovertext") Info on Hover
      input#hovertext(type="checkbox", placeholder="false")
    .form-group(title="Show an OSM map underneath the lines.")
      label(for="showmap") Show Map
      input#showmap(type="checkbox", placeholder="true", checked="checked")
    .form-group
      .shortlabel Presets
      button.preset(strokeColor='{"residential":"blue","service":"green","other":"black"}', strokeWidth='{"residential":4,"service":1,"other":8}', lineCap='round', showmap='true', title='Properties based on road category') Categories
      button.preset(strokeColor='', strokeWidth='{"residential":1,"service":0.25,"other":3}', lineCap='round', lineJoin='', miterLimit='', showmap='false', title='Thin lines based on road category') Thin
      button.preset(strokeColor='line:red,orange,yellow,green,blue,indigo,violet', strokeWidth='line:1,2,4,8,16', lineCap='line:butt,round,square', lineJoin='line:miter,bevel,round,miter-clip', miterLimit=4, title='Properties varied by line') Lines
      button.preset(strokeColor='red,orange,yellow,green,blue,indigo,violet', strokeWidth='1,2,4,8,16', lineCap='butt,round,square', lineJoin='miter,bevel,round,miter-clip', miterLimit=4, title='Properties varied by line segment') Segments
>>>>>>> cb4ea546
<|MERGE_RESOLUTION|>--- conflicted
+++ resolved
@@ -1,52 +1,3 @@
-<<<<<<< HEAD
-|---
-|layout: example
-|title: Line Feature
-|about: This example shows the variations that are available for line features.
-|---
-| 
-#controls
-  .form-group(title="Number of lines segments.  Leave blank for a small default value.")
-    label(for="lines") Number of Lines
-    input#lines(type="number", min="1", step="100")
-    span#lines-shown
-  .form-group(title="Stroke Color (any css color).  A comma-separated list will cycle through the listed colors.  line:(comma-separate list) will cycle through by line.  A JSON dictionary will map road categories to colors, with undefined values using the 'other' entry.")
-    label(for="strokeColor") strokeColor
-    input#strokeColor(placeholder="black")
-  .form-group(title="Stroke Opacity (a number in the range [0, 1]).  A comma-separated list will cycle through the listed opacities.  line:(comma-separate list) will cycle through by line.  A JSON dictionary will map road categories to opacities, with undefined values using the 'other' entry.")
-    label(for="strokeOpacity") strokeOpacity
-    input#strokeOpacity(placeholder="1")
-  .form-group(title="Stroke Width (a positive number).  A comma-separated list will cycle through the listed widths.  line:(comma-separate list) will cycle through by line.  A JSON dictionary will map road categories to widths, with undefined values using the 'other' entry.")
-    label(for="strokeWidth") strokeWidth
-    input#strokeWidth(placeholder="2")
-  .form-group(title="Stroke Offset (a number in the range [-1, 1]).  A comma-separated list will cycle through the listed offsets.  line:(comma-separate list) will cycle through by line.  A JSON dictionary will map road categories to offsets, with undefined values using the 'other' entry.")
-    label(for="strokeOffset") strokeOffset
-    input#strokeOffset(placeholder="0")
-  .form-group(title="Line Cap (one of 'butt', 'round', or 'square').  A comma-separated list will cycle through the listed line caps.  line:(comma-separate list) will cycle through by line.  A JSON dictionary will map road categories to line caps, with undefined values using the 'other' entry.")
-    label(for="lineCap") lineCap
-    input#lineCap(placeholder="butt")
-  .form-group(title="Line Join (one of 'miter', 'bevel', 'round', or 'miter-clip').  A comma-separated list will cycle through the listed line joins.  line:(comma-separate list) will cycle through by line.  A JSON dictionary will map road categories to line joins, with undefined values using the 'other' entry.")
-    label(for="lineJoin") lineJoin
-    input#lineJoin(placeholder="miter")
-  .form-group(title="Miter Limit (a positive number).  Any miter whose length relative to the stroke with longer than this value will either be beveled or clipped.")
-    label(for="miterLimit") miterLimit
-    input#miterLimit(placeholder="10")
-  .form-group(title="Antialiasing (a non-negative number).  Edges of lines will be antialiased by this many pixels.  Values larger than 2 tend to make things blurry.")
-    label(for="antialiasing") antialiasing
-    input#antialiasing(placeholder="2")
-  .form-group(title="Show road names and categories on hover.")
-    label(for="hovertext") Info on Hover
-    input#hovertext(type="checkbox", placeholder="false")
-  .form-group(title="Show an OSM map underneath the lines.")
-    label(for="showmap") Show Map
-    input#showmap(type="checkbox", placeholder="true", checked="checked")
-  .form-group
-    .shortlabel Presets
-    button.preset(strokeColor='{"residential":"blue","service":"green","other":"black"}', strokeWidth='{"residential":4,"service":1,"other":8}', lineCap='round', showmap='true', title='Properties based on road category') Categories
-    button.preset(strokeColor='', strokeWidth='{"residential":1,"service":0.25,"other":3}', lineCap='round', lineJoin='', miterLimit='', showmap='false', title='Thin lines based on road category') Thin
-    button.preset(strokeColor='line:red,orange,yellow,green,blue,indigo,violet', strokeWidth='line:1,2,4,8,16', lineCap='line:butt,round,square', lineJoin='line:miter,bevel,round,miter-clip', miterLimit=4, title='Properties varied by line') Lines
-    button.preset(strokeColor='red,orange,yellow,green,blue,indigo,violet', strokeWidth='1,2,4,8,16', lineCap='butt,round,square', lineJoin='miter,bevel,round,miter-clip', miterLimit=4, title='Properties varied by line segment') Segments
-=======
 extends ../common/index.pug
 
 block append mainContent
@@ -90,5 +41,4 @@
       button.preset(strokeColor='{"residential":"blue","service":"green","other":"black"}', strokeWidth='{"residential":4,"service":1,"other":8}', lineCap='round', showmap='true', title='Properties based on road category') Categories
       button.preset(strokeColor='', strokeWidth='{"residential":1,"service":0.25,"other":3}', lineCap='round', lineJoin='', miterLimit='', showmap='false', title='Thin lines based on road category') Thin
       button.preset(strokeColor='line:red,orange,yellow,green,blue,indigo,violet', strokeWidth='line:1,2,4,8,16', lineCap='line:butt,round,square', lineJoin='line:miter,bevel,round,miter-clip', miterLimit=4, title='Properties varied by line') Lines
-      button.preset(strokeColor='red,orange,yellow,green,blue,indigo,violet', strokeWidth='1,2,4,8,16', lineCap='butt,round,square', lineJoin='miter,bevel,round,miter-clip', miterLimit=4, title='Properties varied by line segment') Segments
->>>>>>> cb4ea546
+      button.preset(strokeColor='red,orange,yellow,green,blue,indigo,violet', strokeWidth='1,2,4,8,16', lineCap='butt,round,square', lineJoin='miter,bevel,round,miter-clip', miterLimit=4, title='Properties varied by line segment') Segments