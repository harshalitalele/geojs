//////////////////////////////////////////////////////////////////////////////
/**
 * @module ogs.geo
 */

/*jslint devel: true, forin: true, newcap: true, plusplus: true*/
/*jslint white: true, indent: 2*/

/*global geoModule, ogs, inherit, $, HTMLCanvasElement, Image*/
/*global vglModule, jQuery, document*/
//////////////////////////////////////////////////////////////////////////////

//////////////////////////////////////////////////////////////////////////////
/**
 * archiveLayerSource provides data to a layer
 *
 * onError function of the form:
 *
 *   function(String errorText)
 *
 * It allows the propgation of errors to the caller, so the user
 * can be provided with the appropriate error message.
 */
//////////////////////////////////////////////////////////////////////////////
geoModule.archiveLayerSource = function(name, vars, onError) {
  'use strict';

  if (!(this instanceof geoModule.archiveLayerSource) ) {
    return new geoModule.archiveLayerSource(name, vars, onError);
  }
  geoModule.layerSource.call(this);

  var m_name = name,
      m_vars = vars,
      m_time = -1,
      m_onError = function(errorString) {};

  if (onError) {
    m_onError = onError;
  }

  ////////////////////////////////////////////////////////////////////////////
  /**
   * Get variable names for which source is producing the data
   *
   * @returns {String}
   */
  ////////////////////////////////////////////////////////////////////////////
  this.variableNames = function() {
    return m_vars;
  };

  ////////////////////////////////////////////////////////////////////////////
  /**
   * Return raw data
   */
  ////////////////////////////////////////////////////////////////////////////
  this.getData = function(time, callback) {

    if (m_time === time) {
      console.log('[info] No new data as timestamp has not changed.');
      return;
    }
    m_time = time;

    var asyncVal = false,
        retVal = [],
        errorString = null,
        reader = null;

    if (callback) {
      asyncVal = true;
    }

    $.ajax({
      type: 'POST',
      url: '/data/read',
      data: {
        expr: name,
        vars: JSON.stringify(vars),
<<<<<<< HEAD
        time: time
=======
        time: JSON.stringify(time)
>>>>>>> 7dc198a5
      },
      dataType: 'json',
      async: asyncVal,
      success: function(response) {
        if (response.error !== null) {
          errorString = "[error] " + response.error ?
            response.error : "no results returned from server";
          console.log(errorString);
          m_onError(errorString);
        } else {
          reader = ogs.vgl.geojsonReader();
          retVal = reader.readGJObject(jQuery.parseJSON(response.result.data[0]));
        }
      },
      error: function(jqXHR, textStatus, errorThrown ) {
        errorString = "Error reading " + m_name + ": " + errorThrown;
        console.log(errorString);
        m_onError(errorString);
      }
    });

    if (callback) {
      callback(retVal);
    }
    return retVal;
  };

  ////////////////////////////////////////////////////////////////////////////
  /**
   * Return metadata related to data
   */
   ////////////////////////////////////////////////////////////////////////////
  this.getMetaData = function() {
  };

  ////////////////////////////////////////////////////////////////////////////
  /**
   * Return time-range for the entire dataset
   */
  ////////////////////////////////////////////////////////////////////////////
  this.getTimeRange = function(callback) {
    var timeRange = [],
        asyncVal = false,
        errorString = null;

    if (callback) {
      asyncVal = true;
    }

    $.ajax({
      type: 'POST',
      url: '/data/query',
      data: {
        expr: m_name,
        vars: m_vars[0],
        fields: ['timerange']
      },
      dataType: 'json',
      async: asyncVal,
      success: function(response) {
        if (response.error !== null) {
          errorString = "[error] " + response.error ?
            response.error : "no results returned from server";
          console.log(errorString);
          m_onError(errorString);
        } else {
          // TODO implement this
          return null;
        }
      },
      error: function(jqXHR, textStatus, errorThrown ) {
        errorString = "Error reading timerange for " + m_name + ": " + errorThrown;
        console.log(errorString);
        m_onError(errorString);

      }
    });
  };

  ////////////////////////////////////////////////////////////////////////////
  /**
   * Return spatial-range for the data
   * @returns {Array}
   */
  ////////////////////////////////////////////////////////////////////////////
  this.getSpatialRange = function(varname) {
    return [0, 0];
  };

  ////////////////////////////////////////////////////////////////////////////
  /**
   * Return scalar-range
   * @returns {Array}
   */
    ////////////////////////////////////////////////////////////////////////////
  this.getScalarRange = function(varname) {
    // TODO This should be read from the archive
    return [0, 200];
  };

  return this;
};

inherit(geoModule.archiveLayerSource, geoModule.layerSource);<|MERGE_RESOLUTION|>--- conflicted
+++ resolved
@@ -78,11 +78,7 @@
       data: {
         expr: name,
         vars: JSON.stringify(vars),
-<<<<<<< HEAD
-        time: time
-=======
         time: JSON.stringify(time)
->>>>>>> 7dc198a5
       },
       dataType: 'json',
       async: asyncVal,
@@ -115,7 +111,7 @@
    * Return metadata related to data
    */
    ////////////////////////////////////////////////////////////////////////////
-  this.getMetaData = function() {
+  this.getMetaData = function(time) {
   };
 
   ////////////////////////////////////////////////////////////////////////////
