var inherit = require('./inherit');
var object = require('./object');
var util = require('./util');
var mat4 = require('gl-mat4');
var vec4 = require('gl-vec4');

/**
 * This class defines the raw interface for a camera.  At a low level, the
 * camera provides a methods for converting between a map's coordinate system
 * to display pixel coordinates.
 *
 * For the moment, all camera transforms are assumed to be expressible as
 * 4x4 matrices.  More general cameras may follow that break this assumption.
 *
 * The interface for the camera is relatively stable for "map-like" views,
 * e.g. when the camera is pointing in the direction [0, 0, -1], and placed
 * above the z=0 plane.  More general view changes and events have not yet
 * been defined.
 *
 * The camera emits the following events when the view changes:
 *
 *   * {@link geo.event.camera.pan} when the camera is translated in the
 *       x/y plane
 *   * {@link geo.event.camera.zoom} when the camera is changed in a way
 *       that modifies the current zoom level
 *   * {@link geo.event.camera.view} when the visible bounds change for
 *       any reason
 *   * {@link geo.event.camera.projection} when the projection type changes
 *   * {@link geo.event.camera.viewport} when the viewport changes
 *
 * By convention, protected methods do not update the internal matrix state,
 * public methods do.  There are a few primary methods that are intended to
 * be used by external classes to mutate the internal state:
 *
 *   * bounds: Set the visible bounds (for initialization and zooming)
 *   * pan: Translate the camera in x/y by an offset (for panning)
 *   * viewFromCenterSizeRotation: set the camera view based on a center
 *        point, boundary size, and rotation angle.
 *
 * @class
 * @alias geo.camera
 * @extends geo.object
 * @param {object?} spec Options argument
 * @param {string} spec.projection One of the supported geo.camera.projection
 * @param {object} spec.viewport The initial camera viewport
 * @param {object} spec.viewport.width
 * @param {object} spec.viewport.height
 * @returns {geo.camera}
 */
var camera = function (spec) {
  if (!(this instanceof camera)) {
    return new camera(spec);
  }

  var geo_event = require('./event');

  spec = spec || {};
  object.call(this, spec);

  /**
   * The view matrix
   * @protected
   */
  this._view = util.mat4AsArray();

  /**
   * The projection matrix
   * @protected
   */
  this._proj = util.mat4AsArray();

  /**
   * The projection type (one of `this.constructor.projection`)
   * @protected
   */
  this._projection = null;

  /**
   * The transform matrix (view * proj)
   * @protected
   */
  this._transform = util.mat4AsArray();

  /**
   * The inverse transform matrix (view * proj)^-1
   * @protected
   */
  this._inverse = util.mat4AsArray();

  /**
   * Cached bounds object recomputed on demand.
   * @protected
   */
  this._bounds = null;

  /**
   * Cached "display" matrix recomputed on demand.
   * @see {@link geo.camera.display}
   * @protected
   */
  this._display = null;

  /**
   * Cached "world" matrix recomputed on demand.
   * @see {@link geo.camera.world}
   * @protected
   */
  this._world = null;

  /**
   * The viewport parameters size and offset.
   * @property {number} height Viewport height in pixels
   * @property {number} width Viewport width in pixels
   * @protected
   */
  this._viewport = {width: 1, height: 1};

  /**
   * Set up the projection matrix for the current projection type.
   * @protected
   */
  this._createProj = function () {
    var func = this._projection === 'perspective' ? mat4.frustum : mat4.ortho,
        clipbounds = this._clipbounds[this._projection];
    func(this._proj, clipbounds.left, clipbounds.right, clipbounds.bottom,
         clipbounds.top, clipbounds.near, clipbounds.far);
  };

  /**
   * Update the internal state of the camera on change to camera
   * parameters.
   * @protected
   * @fires geo.event.camera.view
   */
  this._update = function () {
    this._bounds = null;
    this._display = null;
    this._world = null;
    this._transform = mat4.multiply(util.mat4AsArray(), this._proj, this._view);
    mat4.invert(this._inverse, this._transform);
    this.geoTrigger(geo_event.camera.view, {
      camera: this
    });
  };

  /**
   * Getter/setter for the view matrix.
   * @note copies the matrix value on set.
   * @property {mat4} view The view matrix.
   * @name geo.camera#view
   */
  Object.defineProperty(this, 'view', {
    get: function () {
      return this._view;
    },
    set: function (view) {
      mat4.copy(this._view, view);
      this._update();
    }
  });

  /**
   * Getter/setter for the view bounds.
   *
   * @property {object} bounds The view bounds.
   * @property {number} bounds.left
   * @property {number} bounds.top
   * @property {number} bounds.right
   * @property {number} bounds.bottom
   * @name geo.camera#bounds
   */
  Object.defineProperty(this, 'bounds', {
    get: function () {
      if (this._bounds === null) {
        this._bounds = this._getBounds();
      }
      return this._bounds;
    },
    set: function (bounds) {
      this._setBounds(bounds);
      this._update();
    }
  });

  /**
   * Getter/setter for the render clipbounds.  Opposite bounds must have
   * different values.  There are independant clipbounds for each projection
   * (parallel and perspective); switching the projection will switch to the
   * clipbounds.  Individual values of the clipbounds can be set either via a
   * command like `camera.clipbounds = {near: 3, far: 1}` or
   * `camera.clipbounds.near = 3`.  In the second example, no check is made to
   * ensure a non-zero volume clipbounds.
   *
   * @property {object} clipbounds The clipbounds for the current projection.
   * @name geo.camera#clipbounds
   */
  Object.defineProperty(this, 'clipbounds', {
    get: function () {
      return this._clipbounds[this._projection];
    },
    set: function (bounds) {
      var clipbounds = this._clipbounds[this._projection];
      bounds = {
        left: bounds.left === undefined ? clipbounds.left : bounds.left,
        right: bounds.right === undefined ? clipbounds.right : bounds.right,
        top: bounds.top === undefined ? clipbounds.top : bounds.top,
        bottom: bounds.bottom === undefined ? clipbounds.bottom : bounds.bottom,
        near: bounds.near === undefined ? clipbounds.near : bounds.near,
        far: bounds.far === undefined ? clipbounds.far : bounds.far
      };
      if (bounds.left === bounds.right) {
        throw new Error('Left and right values must be different');
      }
      if (bounds.top === bounds.bottom) {
        throw new Error('Top and bottom values must be different');
      }
      if (bounds.near === bounds.far) {
        throw new Error('Near and far values must be different');
      }
      this._clipbounds[this._projection] = bounds;
      this._createProj();
      this._update();
    }
  });

  /**
   * Getter for the "display" matrix.  This matrix converts from world
   * coordinates into display coordinates.  Read only.
   *
   * @property {mat4} display The display matrix.
   * @name geo.camera#display
   */
  Object.defineProperty(this, 'display', {
    get: function () {
      if (this._display === null) {
        var b = this._clipbounds[this._projection];
        var mat = util.mat4AsArray();
        mat4.translate(mat, mat, [
          this.viewport.width / 2,
          this.viewport.height / 2,
          0]);
        mat4.scale(mat, mat, [
          this.viewport.width / (b.right - b.left),
          this.viewport.height / (b.bottom - b.top),
          1]);
        mat4.translate(mat, mat, [
          -(b.left + b.right) / 2,
          -(b.top + b.bottom) / 2,
          0]);
        mat4.multiply(mat, mat, this._transform);
        this._display = mat;
      }
      return this._display;
    }
  });

  /**
   * Getter for the "world" matrix.  This matrix converts from display
   * coordinates into world coordinates.  This is the inverse of the "display"
   * matrix.  Read only.
   *
   * @property {mat4} world The world matrix.
   * @name geo.camera#world
   */
  Object.defineProperty(this, 'world', {
    get: function () {
      if (this._world === null) {
        this._world = mat4.invert(
          util.mat4AsArray(),
          this.display
        );
      }
      return this._world;
    }
  });

  /**
   * Getter/setter for the projection type.
   *
   * @property {string} projection The projection type.  One of `parallel` or
   *    `perspective`.
   * @name geo.camera#projection
   * @fires geo.event.camera.projection
   */
  Object.defineProperty(this, 'projection', {
    get: function () {
      return this._projection;
    },
    set: function (type) {
      if (!this.constructor.projection[type]) {
        throw new Error('Unsupported projection type: ' + type);
      }
      if (type !== this._projection) {
        this._projection = type;
        this._createProj();
        this._update();
        this.geoTrigger(geo_event.camera.projection, {
          camera: this,
          projection: type
        });
      }
    }
  });

  /**
   * Getter for the projection matrix.  Read only.
   *
   * @property {mat4} projectionMatrix The projection matrix.
   * @name geo.camera#projectionMatrix
   */
  Object.defineProperty(this, 'projectionMatrix', {
    get: function () {
      return this._proj;
    }
  });

  /**
   * Getter for the transform matrix.  This is the projection multiplied by the
   * view matrix.  Read only.
   *
   * @property {mat4} transform The transform matrix.
   * @name geo.camera#transform
   */
  Object.defineProperty(this, 'transform', {
    get: function () {
      return this._transform;
    }
  });

  /**
   * Getter for the inverse transform matrix.  Read only.
   *
   * @property {mat4} inverse The inverse transform matrix.
   * @name geo.camera#inverse
   */
  Object.defineProperty(this, 'inverse', {
    get: function () {
      return this._inverse;
    }
  });

  /**
   * Getter/setter for the viewport.
   *
   * The viewport consists of a width and height in pixels, plus a left and
   * top offset in pixels.  The offsets are only used to determine if pixel
   * alignment is possible.
   *
   * @property {object} viewport The viewport in pixels.
   * @property {number} viewport.width
   * @property {number} viewport.height
   * @property {number} viewport.top
   * @property {number} viewport.left
   * @name geo.camera#viewport
   * @fires geo.event.camera.viewport
   */
  Object.defineProperty(this, 'viewport', {
    get: function () {
      return {
        width: this._viewport.width,
        height: this._viewport.height,
        left: this._viewport.left,
        top: this._viewport.top
      };
    },
    set: function (viewport) {
      if (!(viewport.width > 0 &&
            viewport.height > 0)) {
        throw new Error('Invalid viewport dimensions');
      }
      if (viewport.width === this._viewport.width &&
          viewport.height === this._viewport.height) {
        return;
      }

      // apply scaling to the view matrix to account for the new aspect ratio
      // without changing the apparent zoom level
      if (this._viewport.width && this._viewport.height) {
        this._scale([
          this._viewport.width / viewport.width,
          this._viewport.height / viewport.height,
          1
        ]);

        // translate by half the difference to keep the center the same
        this._translate([
          (viewport.width - this._viewport.width) / 2,
          (viewport.height - this._viewport.height) / 2,
          0
        ]);
      }

      this._viewport = {
        width: viewport.width,
        height: viewport.height,
        left: viewport.left,
        top: viewport.top
      };
      this._update();
      this.geoTrigger(geo_event.camera.viewport, {
        camera: this,
        viewport: this.viewport
      });
    }
  });

  /**
   * Reset the view matrix to its initial (identity) state.
   * @protected
   * @returns {this} Chainable.
   */
  this._resetView = function () {
    mat4.identity(this._view);
    return this;
  };

  /**
   * Uses `mat4.translate` to translate the camera by the given vector amount.
   * @protected
   * @param {vec3|Array} offset The camera translation vector.
   * @returns {this} Chainable.
   */
  this._translate = function (offset) {
    mat4.translate(this._view, this._view, offset);
    return this;
  };

  /**
   * Uses `mat4.scale` to scale the camera by the given vector amount.
   * @protected
   * @param {vec3|Array} scale The scaling vector.
   * @returns {this} Chainable.
   */
  this._scale = function (scale) {
    mat4.scale(this._view, this._view, scale);
    return this;
  };

  /**
   * Project a vec4 from world space into clipped space [-1, 1] in place.
   * @protected
   * @param {vec4} point The point in world coordinates (mutated).
   * @returns {vec4} The point in clip space coordinates.
   */
  this._worldToClip4 = function (point) {
    return vec4.transformMat4(point, point, this._transform);
  };

  /**
   * Project a vec4 from clipped space into world space in place.
   * @protected
   * @param {vec4} point The point in clipped coordinates (mutated).
   * @returns {vec4} The point in world space coordinates.
   */
  this._clipToWorld4 = function (point) {
    return vec4.transformMat4(point, point, this._inverse);
  };

  /**
   * Apply the camera's projection transform to the given point.
   * @param {vec4} pt a point in clipped coordinates.
   * @returns {vec4} the point in normalized coordinates.
   */
  this.applyProjection = function (pt) {
    var w;
    if (this._projection === 'perspective') {
      w = 1 / (pt[3] || 1);
      pt[0] = w * pt[0];
      pt[1] = w * pt[1];
      pt[2] = w * pt[2];
      pt[3] = w;
    } else {
      pt[3] = 1;
    }
    return pt;
  };

  /**
   * Unapply the camera's projection transform from the given point.
   * @param {vec4} pt a point in normalized coordinates.
   * @returns {vec4} the point in clipped coordinates.
   */
  this.unapplyProjection = function (pt) {
    var w;
    if (this._projection === 'perspective') {
      w = pt[3] || 1;
      pt[0] = w * pt[0];
      pt[1] = w * pt[1];
      pt[2] = w * pt[2];
      pt[3] = w;
    } else {
      pt[3] = 1;
    }
    return pt;
  };

  /**
   * Project a vector from world space into viewport (display) space.  The
   * resulting vector always has the last component (`w`) equal to 1.
   *
   * @param {vec2|vec3|vec4} point The point in world coordinates.
   * @returns {vec4} The point in display coordinates.
   */
  this.worldToDisplay4 = function (point) {
    point = [point[0], point[1], point[2] || 0, point[3] || 1];
    point = vec4.transformMat4(point, point, this.display);
    if (point[3] && point[3] !== 1) {
      point = [point[0] / point[3], point[1] / point[3], point[2] / point[3], 1];
    }
    return point;
  };

  /**
   * Project a vector from viewport (display) space into world space.  The
   * resulting vector always has the last component (`w`) equal to 1.
   *
   * @param {vec2|vec3|vec4} point The point in display coordinates.
   * @returns {vec4} The point in world space coordinates.
   */
  this.displayToWorld4 = function (point) {
    point = [point[0], point[1], point[2] || 0, point[3] || 1];
    point = vec4.transformMat4(point, point, this.world);
    if (point[3] && point[3] !== 1) {
      point = [point[0] / point[3], point[1] / point[3], point[2] / point[3], 1];
    }
    return point;
  };

  /**
   * Project a 2D point object from world space into viewport space.  `z` is
   * set to `-this.clipbounds.near` to scale with the clip space.
   *
   * @param {object} point The point in world coordinates.
   * @param {number} point.x
   * @param {number} point.y
   * @returns {object} The point in display coordinates.
   */
  this.worldToDisplay = function (point) {
    var b = this._clipbounds[this._projection];
    point = this.worldToDisplay4([point.x, point.y, -b.near]);
    return {x: point[0], y: point[1]};
  };

  /**
   * Project a 2D point object from viewport space into world space.  `z` is
   * set to -1 to scale with the clip space.
   *
   * @param {object} point The point in display coordinates.
   * @param {number} point.x
   * @param {number} point.y
   * @returns {object} The point in world coordinates.
   */
  this.displayToWorld = function (point) {
    point = this.displayToWorld4([point.x, point.y, -1]);
    return {x: point[0], y: point[1]};
  };

  /**
   * Calculate the current bounds in world coordinates from the
   * current view matrix.  This computes a matrix vector multiplication
   * so the result is cached for public facing methods.
   *
   * @protected
   * @returns {object} bounds object.
   */
  this._getBounds = function () {
    var ul, ur, ll, lr, bds = {};

    // get corners
    ul = this.displayToWorld({x: 0, y: 0});
    ur = this.displayToWorld({x: this._viewport.width, y: 0});
    ll = this.displayToWorld({x: 0, y: this._viewport.height});
    lr = this.displayToWorld({x: this._viewport.width, y: this._viewport.height});

    bds.left = Math.min(ul.x, ur.x, ll.x, lr.x);
    bds.bottom = Math.min(ul.y, ur.y, ll.y, lr.y);
    bds.right = Math.max(ul.x, ur.x, ll.x, lr.x);
    bds.top = Math.max(ul.y, ur.y, ll.y, lr.y);

    return bds;
  };

  /**
   * Sets the view matrix so that the given world bounds
   * are in view.  To account for the viewport aspect ratio,
   * the resulting bounds may be larger in width or height than
   * the requested bound, but should be centered in the frame.
   *
   * @protected
   * @param {object} bounds
   * @param {number} bounds.left
   * @param {number} bounds.right
   * @param {number} bounds.bottom
   * @param {number} bounds.top
   * @param {number?} bounds.near Currently ignored.
   * @param {number?} bounds.far Currently ignored.
   * @returns {this} Chainable.
   */
  this._setBounds = function (bounds) {
    var size = {
      width: bounds.right - bounds.left,
      height: bounds.top - bounds.bottom
    };
    var center = {
      x: (bounds.left + bounds.right) / 2,
      y: (bounds.bottom + bounds.top) / 2
    };

    this._viewFromCenterSizeRotation(center, size, 0);
    return this;
  };

  /**
   * Sets the view matrix so that the given world center is centered, at
   * least a certain width and height are visible, and a rotation is applied.
   * The resulting bounds may be larger in width or height than the values if
   * the viewport is a different aspect ratio.
   *
   * @protected
   * @param {object} center Center of the view in gcs coordinates.
   * @param {number} center.x
   * @param {number} center.y
   * @param {object} size Minimum size of the view in gcs units.
   * @param {number} size.width
   * @param {number} size.height
   * @param {number} rotation in clockwise radians.  Optional.
   * @returns {this} Chainable.
   */
  this._viewFromCenterSizeRotation = function (center, size, rotation) {
    var translate = util.vec3AsArray(),
        scale = util.vec3AsArray(),
        c_ar, v_ar, w, h;

    // reset view to the identity
    this._resetView();

    w = Math.abs(size.width);
    h = Math.abs(size.height);
    c_ar = w / h;
    v_ar = this._viewport.width / this._viewport.height;

    if (c_ar >= v_ar) {
      // grow camera bounds vertically
      h = w / v_ar;
      scale[0] = 2 / w;
      scale[1] = 2 / h;
    } else {
      // grow bounds horizontally
      w = h * v_ar;
      scale[0] = 2 / w;
      scale[1] = 2 / h;
    }

    scale[2] = 1;
    this._scale(scale);

    if (rotation) {
      this._rotate(rotation);
    }

    // translate to the new center.
    translate[0] = -center.x;
    translate[1] = -center.y;
    translate[2] = 0;

    this._translate(translate);

    return this;
  };

  /**
   * Sets the view matrix so that the given world center is centered, at
   * least a certain width and height are visible, and a rotation is applied.
   * The resulting bounds may be larger in width or height than the values if
   * the viewport is a different aspect ratio.
   *
   * @param {object} center Center of the view in gcs coordinates.
   * @param {number} center.x
   * @param {number} center.y
   * @param {object} size Minimum size of the view in gcs units.
   * @param {number} size.width
   * @param {number} size.height
   * @param {number} rotation in clockwise radians.  Optional.
   * @returns {this} Chainable.
   */
  this.viewFromCenterSizeRotation = function (center, size, rotation) {
    this._viewFromCenterSizeRotation(center, size, rotation);
    this._update();
    return this;
  };

  /**
   * Pans the view matrix by the given amount.
   *
   * @param {object} offset The delta in world space coordinates.
   * @param {number} offset.x
   * @param {number} offset.y
   * @param {number} [offset.z=0]
   * @returns {this} Chainable.
   */
  this.pan = function (offset) {
    if (!offset.x && !offset.y && !offset.z) {
      return;
    }
    this._translate([
      offset.x,
      offset.y,
      offset.z || 0
    ]);
    this._update();
    return this;
  };

  /**
   * Zooms the view matrix by the given amount.
   *
   * @param {number} zoom The zoom scale to apply
   * @returns {this} Chainable.
   */
  this.zoom = function (zoom) {
    if (zoom === 1) {
      return;
    }
    mat4.scale(this._view, this._view, [
      zoom,
      zoom,
      zoom
    ]);
    this._update();
    return this;
  };

  /**
   * Rotate the view matrix by the given amount.
   *
   * @param {number} rotation Counter-clockwise rotation angle in radians.
   * @param {object} center Center of rotation in world space coordinates.
   * @param {vec3} [axis=[0, 0, -1]] axis of rotation.
   * @returns {this} Chainable.
   */
  this._rotate = function (rotation, center, axis) {
    if (!rotation) {
      return;
    }
    axis = axis || [0, 0, -1];
    if (!center) {
      center = [0, 0, 0];
    } else if (center.x !== undefined) {
      center = [center.x || 0, center.y || 0, center.z || 0];
    }
    var invcenter = [-center[0], -center[1], -center[2]];
    mat4.translate(this._view, this._view, center);
    mat4.rotate(this._view, this._view, rotation, axis);
    mat4.translate(this._view, this._view, invcenter);
    return this;
  };

  /**
   * Returns a CSS transform that converts (by default) from world coordinates
   * into display coordinates.  This allows users of this module to position
   * elements using world coordinates directly inside DOM elements.  This
   * expects that the transform-origin is 0 0.
   *
   * @param {string} [transform='display'] The transform to return.  One of
   *   `display` or `world`.
   * @returns {string} The css transform string.
   */
  this.css = function (transform) {
    var m;
    switch ((transform || '').toLowerCase()) {
      case 'display':
      case '':
        m = this.display;
        break;
      case 'world':
        m = this.world;
        break;
      default:
        throw new Error('Unknown transform ' + transform);
    }
    return camera.css(m);
  };

  /**
   * Represent a glmatrix as a pretty-printed string.
   * @param {mat4} mat A 4 x 4 matrix.
   * @param {number} prec The number of decimal places.
   * @returns {string}
   */
  this.ppMatrix = function (mat, prec) {
    var t = mat;
    prec = prec || 2;
    function f(i) {
      var d = t[i], s = d.toExponential(prec);
      if (d >= 0) {
        s = ' ' + s;
      }
      return s;
    }
    return [
      [f(0), f(4), f(8), f(12)].join(' '),
      [f(1), f(5), f(9), f(13)].join(' '),
      [f(2), f(6), f(10), f(14)].join(' '),
      [f(3), f(7), f(11), f(15)].join(' ')
    ].join('\n');
  };

  /**
   * Pretty print the transform matrix.
   * @returns {string} A string representation of the matrix.
   */
  this.toString = function () {
    return this.ppMatrix(this._transform);
  };

  /**
   * Return a debugging string of the current camera state.
   * @returns {string} A string with the camera state.
   */
  this.debug = function () {
    return [
      'bounds',
      JSON.stringify(this.bounds),
      'view:',
      this.ppMatrix(this._view),
      'projection:',
      this.ppMatrix(this._proj),
      'transform:',
      this.ppMatrix(this._transform)
    ].join('\n');
  };

  /**
   * Represent the value of the camera as its transform matrix.
   * @returns {mat4} The transform matrix.
   */
  this.valueOf = function () {
    return this._transform;
  };

  this._clipbounds = this.constructor.clipbounds;
  // initialize the view matrix
  this._resetView();

  // set up the projection matrix
  this.projection = spec.projection || 'parallel';

  // initialize the viewport
  if (spec.viewport) {
    this.viewport = spec.viewport;
  }

  // trigger an initial update to set up the camera state
  this._update();

  return this;
};

/**
 * Supported projection types.
 */
camera.projection = {
  perspective: true,
  parallel: true
};

/**
 * Default camera clipping bounds.  Some features and renderers may rely on the
 * far clip value being more positive than the near clip value.
 */
<<<<<<< HEAD
camera.bounds = {
  left: -1,
  right: 1,
  top: 1,
  bottom: -1,
  far: -100000,
  near: 100000
=======
camera.clipbounds = {
  perspective: {
    left: -1,
    right: 1,
    top: 1,
    bottom: -1,
    far: 2000,
    near: 0.01
  },
  parallel: {
    left: -1,
    right: 1,
    top: 1,
    bottom: -1,
    far: -1,
    near: 1
  }
>>>>>>> 2c8db274
};

/**
 * Output a mat4 as a css transform.  This expects that the transform-origin is
 * 0 0.
 *
 * @param {mat4} t A matrix transform.
 * @returns {string} A css transform string.
 */
camera.css = function (t) {
  return 'matrix3d(' +
      t.map(function (val) {
        /* Format each value with a certain precision, but don't use scientific
         * notation or keep needless trailing zeroes. */
        val = (+val).toPrecision(15);
        if (val.indexOf('e') >= 0) {
          val = (+val).toString();
        } else if (val.indexOf('.') >= 0) {
          val = val.replace(/(\.|)0+$/, '');
        }
        return val;
      }).join(',') +
    ')';
};

inherit(camera, object);
module.exports = camera;<|MERGE_RESOLUTION|>--- conflicted
+++ resolved
@@ -868,15 +868,6 @@
  * Default camera clipping bounds.  Some features and renderers may rely on the
  * far clip value being more positive than the near clip value.
  */
-<<<<<<< HEAD
-camera.bounds = {
-  left: -1,
-  right: 1,
-  top: 1,
-  bottom: -1,
-  far: -100000,
-  near: 100000
-=======
 camera.clipbounds = {
   perspective: {
     left: -1,
@@ -894,7 +885,6 @@
     far: -1,
     near: 1
   }
->>>>>>> 2c8db274
 };
 
 /**
