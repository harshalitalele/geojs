var inherit = require('./inherit');
var layer = require('./layer');
var geo_event = require('./event');
var registry = require('./registry');

//////////////////////////////////////////////////////////////////////////////
/**
 * Layer to draw points, lines, and polygons on the map The polydata layer
 * provide mechanisms to create and draw geometrical shapes such as points,
 * lines, and polygons.
 * @class geo.featureLayer
 * @extends geo.layer
 * @returns {geo.featureLayer}
 */
//////////////////////////////////////////////////////////////////////////////
var featureLayer = function (arg) {
  'use strict';
  if (!(this instanceof featureLayer)) {
    return new featureLayer(arg);
  }
  layer.call(this, arg);

  ////////////////////////////////////////////////////////////////////////////
  /**
   * private
   */
  ////////////////////////////////////////////////////////////////////////////
  var m_this = this,
      m_features = [],
      s_init = this._init,
      s_exit = this._exit,
      s_update = this._update,
      s_draw = this.draw;

  ////////////////////////////////////////////////////////////////////////////
  /**
   * Create feature give a name
   *
   * @param {string} featureName the name of the feature to create
   * @param {object} arg properties for the new feature
   * @returns {geo.Feature} Will return a new feature
   */
  ////////////////////////////////////////////////////////////////////////////
  this.createFeature = function (featureName, arg) {

    var newFeature = registry.createFeature(
      featureName, m_this, m_this.renderer(), arg);
<<<<<<< HEAD
    this.addFeature(newFeature);
=======
    if (newFeature) {
      this.addFeature(newFeature);
    }
>>>>>>> 7a90503e
    return newFeature;
  };

  ////////////////////////////////////////////////////////////////////////////
  /**
   * Add a feature to the layer if it is not already present.
   *
   * @param {object} feature the feature to add.
   */
  ////////////////////////////////////////////////////////////////////////////
  this.addFeature = function (feature) {
    /* try to remove the feature first so that we don't have two copies */
    this.removeFeature(feature);
    m_this.addChild(feature);
    m_features.push(feature);
    m_this.dataTime().modified();
    m_this.modified();
    return m_this;
  };

  ////////////////////////////////////////////////////////////////////////////
  /**
   * Remove feature without destroying it
   *
   * @param {object} feature the feature to remove.
   */
  ////////////////////////////////////////////////////////////////////////////
  this.removeFeature = function (feature) {
    var pos;

    pos = m_features.indexOf(feature);
    if (pos >= 0) {
      m_features.splice(pos, 1);
      m_this.removeChild(feature);
      m_this.dataTime().modified();
      m_this.modified();
    }

    return m_this;
  };

  ////////////////////////////////////////////////////////////////////////////
  /**
   * Delete feature
   *
   * @param {object} feature the feature to delete.
   */
  ////////////////////////////////////////////////////////////////////////////
  this.deleteFeature = function (feature) {

    // call _exit first, as destroying the feature affect other features
    if (feature) {
      if (m_features.indexOf(feature) >= 0) {
        feature._exit();
      }
      this.removeFeature(feature);
    }

    return m_this;
  };

  ////////////////////////////////////////////////////////////////////////////
  /**
   * Get/Set drawables
   *
   * @returns {Array}
   */
  ////////////////////////////////////////////////////////////////////////////
  this.features = function (val) {
    if (val === undefined) {
      return m_features.slice();
    } else {
      // delete existing features that aren't in the new array.  Since features
      // can affect other features during their exit process, make sure each
      // feature still exists as we work through the list.
      var existing = m_features.slice();
      var i;
      for (i = 0; i < existing.length; i += 1) {
<<<<<<< HEAD
        if (val.indexOf(existing) < 0 && m_features.indexOf(existing) >= 0) {
          this.deleteFeature(existing);
=======
        if (val.indexOf(existing[i]) < 0 && m_features.indexOf(existing[i]) >= 0) {
          this.deleteFeature(existing[i]);
>>>>>>> 7a90503e
        }
      }
      for (i = 0; i < val.length; i += 1) {
        this.addFeature(val[i]);
      }
      return m_this;
    }
  };

  ////////////////////////////////////////////////////////////////////////////
  /**
   * Initialize
   */
  ////////////////////////////////////////////////////////////////////////////
  this._init = function () {
    if (m_this.initialized()) {
      return m_this;
    }

    /// Call super class init
    s_init.call(m_this, true);

    /// Bind events to handlers
    m_this.geoOn(geo_event.resize, function (event) {
      if (m_this.renderer()) {
        m_this.renderer()._resize(event.x, event.y, event.width, event.height);
        m_this._update({event: event});
        m_this.renderer()._render();
      } else {
        m_this._update({event: event});
      }
    });

    m_this.geoOn(geo_event.pan, function (event) {
      m_this._update({event: event});
      if (m_this.renderer()) {
        m_this.renderer()._render();
      }
    });

    m_this.geoOn(geo_event.rotate, function (event) {
      m_this._update({event: event});
      if (m_this.renderer()) {
        m_this.renderer()._render();
      }
    });

    m_this.geoOn(geo_event.zoom, function (event) {
      m_this._update({event: event});
      if (m_this.renderer()) {
        m_this.renderer()._render();
      }
    });

    return m_this;
  };

  ////////////////////////////////////////////////////////////////////////////
  /**
   * Update layer
   */
  ////////////////////////////////////////////////////////////////////////////
  this._update = function (request) {
    var i;

    if (!m_features.length) {
      return m_this;
    }

    /// Call base class update
    s_update.call(m_this, request);

    if (m_this.dataTime().getMTime() > m_this.updateTime().getMTime()) {
      for (i = 0; i < m_features.length; i += 1) {
        m_features[i].renderer(m_this.renderer());
      }
    }

    for (i = 0; i < m_features.length; i += 1) {
      m_features[i]._update();
    }

    m_this.updateTime().modified();

    return m_this;
  };

  ////////////////////////////////////////////////////////////////////////////
  /**
   * Free all resources
   */
  ////////////////////////////////////////////////////////////////////////////
  this._exit = function () {
    m_this.clear();
    s_exit();
  };

  ////////////////////////////////////////////////////////////////////////////
  /**
   * Draw
   */
  ////////////////////////////////////////////////////////////////////////////
  this.draw = function () {
    // Call sceneObject.draw, which calls draw on all child objects.
    s_draw();

    // Now call render on the renderer. In certain cases it may not do
    // anything if the if the child objects are drawn on the screen already.
    if (m_this.renderer()) {
      m_this.renderer()._render();
    }
    return m_this;
  };

  ////////////////////////////////////////////////////////////////////////////
  /**
   * Clear all features in layer
   */
  ////////////////////////////////////////////////////////////////////////////
  this.clear = function () {
    while (m_features.length) {
      m_this.deleteFeature(m_features[0]);
    }
<<<<<<< HEAD

    for (i = 0; i < m_features.length; i += 1) {
      m_features[i]._exit();
      m_this.removeChild(m_features[i]);
    }
    m_features = [];

    m_this.dataTime().modified();
    m_this.modified();

=======
>>>>>>> 7a90503e
    return m_this;
  };

  return m_this;
};

inherit(featureLayer, layer);
registry.registerLayer('feature', featureLayer);
module.exports = featureLayer;<|MERGE_RESOLUTION|>--- conflicted
+++ resolved
@@ -45,13 +45,9 @@
 
     var newFeature = registry.createFeature(
       featureName, m_this, m_this.renderer(), arg);
-<<<<<<< HEAD
-    this.addFeature(newFeature);
-=======
     if (newFeature) {
       this.addFeature(newFeature);
     }
->>>>>>> 7a90503e
     return newFeature;
   };
 
@@ -130,13 +126,8 @@
       var existing = m_features.slice();
       var i;
       for (i = 0; i < existing.length; i += 1) {
-<<<<<<< HEAD
-        if (val.indexOf(existing) < 0 && m_features.indexOf(existing) >= 0) {
-          this.deleteFeature(existing);
-=======
         if (val.indexOf(existing[i]) < 0 && m_features.indexOf(existing[i]) >= 0) {
           this.deleteFeature(existing[i]);
->>>>>>> 7a90503e
         }
       }
       for (i = 0; i < val.length; i += 1) {
@@ -260,19 +251,6 @@
     while (m_features.length) {
       m_this.deleteFeature(m_features[0]);
     }
-<<<<<<< HEAD
-
-    for (i = 0; i < m_features.length; i += 1) {
-      m_features[i]._exit();
-      m_this.removeChild(m_features[i]);
-    }
-    m_features = [];
-
-    m_this.dataTime().modified();
-    m_this.modified();
-
-=======
->>>>>>> 7a90503e
     return m_this;
   };
 
