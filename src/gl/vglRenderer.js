//////////////////////////////////////////////////////////////////////////////
/**
 * @module ggl
 */

/*jslint devel: true, forin: true, newcap: true, plusplus: true*/
/*jslint white: true, continue:true, indent: 2*/

/*global window, ggl, ogs, vec4, inherit, $, geo*/
//////////////////////////////////////////////////////////////////////////////


//////////////////////////////////////////////////////////////////////////////
/**
 * Single VGL viewer
 *
 * This singleton instance is used to share a single GL context across multiple
 * vlgRenderer and therefore layers.
 */
//////////////////////////////////////////////////////////////////////////////
ggl._vglViewerInstance = null;


//////////////////////////////////////////////////////////////////////////////
/**
 * Retrives the singleton, lazily constructs as necessary.
 *
 * @return {vgl.viewer} the single viewer instance.
 */
//////////////////////////////////////////////////////////////////////////////

ggl.vglViewerInstance = function() {
  var canvas;

  if (ggl._vglViewerInstance === null) {
    canvas = $(document.createElement('canvas'));
    canvas.attr('class', '.webgl-canvas');
    ggl._vglViewerInstance = vgl.viewer(canvas.get(0));
    ggl._vglViewerInstance.setInteractorStyle(ggl.mapInteractorStyle());
    ggl._vglViewerInstance.init();
  }

  return ggl._vglViewerInstance;
};

//////////////////////////////////////////////////////////////////////////////
/**
 * Create a new instance of class vglRenderer
 *
 * @param canvas
 * @returns {ggl.vglRenderer}
 */
//////////////////////////////////////////////////////////////////////////////
ggl.vglRenderer = function(arg) {
  'use strict';

  if (!(this instanceof ggl.vglRenderer)) {
    return new ggl.vglRenderer(arg);
  }
  ggl.renderer.call(this, arg);

  var m_this = this,
<<<<<<< HEAD
      m_viewer = null,
      m_interactorStyle = ggl.mapInteractorStyle(),
      s_init = this._init,
      m_width = 0,
      m_height = 0;
=======
      m_viewer = ggl.vglViewerInstance(),
      m_contextRenderer = vgl.renderer(),
      s_init = this._init;
>>>>>>> e5c2a4cb

  ////////////////////////////////////////////////////////////////////////////
  /**
   * Convert input data in display space to world space
   *
   * @param input {[x:x1, y:y1], [x1,y1,x2,y2]}
   * @returns {[{x:x1, y:y1}], [[x1, y1]]}
   */
  ////////////////////////////////////////////////////////////////////////////
  this.displayToWorld = function(input) {
    var i, delta, node = this.canvas(),
        ren = this.contextRenderer(), cam = ren.camera(),
        fdp = ren.focusDisplayPoint(), output = [], temp,
        point;

    if (input instanceof Array && input.length > 0) {
      if (input[0] instanceof Object) {
        delta = 1;
        for (i = 0; i < input.length; i += delta) {
          point = input[i];
          temp = ren.displayToWorld(vec4.fromValues(
                   point.x, point.y, fdp[2], 1.0),
                   cam.viewMatrix(), cam.projectionMatrix(),
                   m_width, m_height);
          output.push({x: temp[0], y: temp[1], z: temp[2], w: temp[3]});
        }
      } else {
        delta = input.length % 3 === 0 ? 3 : 2;
        for (i = 0; i < input.length; i += delta) {
          output.push(ren.displayToWorld(vec4.fromValues(
            input[i],
            input[i + 1],
            fdp[2],
            1.0), cam.viewMatrix(), cam.projectionMatrix(),
            m_width, m_height));
        }
      }
    } else if (input instanceof Object) {
      temp = ren.displayToWorld(vec4.fromValues(
               input.x, input.y, fdp[2], 1.0),
               cam.viewMatrix(), cam.projectionMatrix(),
               m_width, m_height);
      output.push({x: temp[0], y: temp[1], z: temp[2], w: temp[3]});
    } else {
      throw "Display to world conversion requires array of 2D/3D points";
    }
    return output;
  };

  ////////////////////////////////////////////////////////////////////////////
  /**
   * Convert input data in world space to display space
   *
   * @param input {[{x:x1, y:y1}, ...], [x1, y1, x2, y2, x3, y3...] }
   * @returns {[{x:x1, y:y1}. ...], [[x1, y1], [x2, y2]]}
   */
  ////////////////////////////////////////////////////////////////////////////
  this.worldToDisplay = function(input) {
    var input, xyzFormat, i, output, toDisplay, delta, node = this.canvas(),
        ren = this.contextRenderer(), cam = ren.camera(),
        fp = cam.focalPoint(), output = [];

    /// Helper private function
    toDisplay = function(x, y, z, isObject) {
      var result;
      isObject = isObject === undefined ? false : true;
      if (!isObject) {
        output.push(ren.worldToDisplay(vec4.fromValues(
          x, y, z, 1.0), cam.viewMatrix(), cam.projectionMatrix(),
          m_width, m_height));
        return;
      }
      result = ren.worldToDisplay(vec4.fromValues(
        x, y, z, 1.0), cam.viewMatrix(), cam.projectionMatrix(),
        m_width, m_height);
      output.push({x: result[0], y: result[1], z: result[2]});
    };

    if (input instanceof Array && input.length > 0) {
      xyzFormat = input.length % 3 === 0 ? true : false;

      if (input[0] instanceof Object) {
        delta = 1;
        for (i = 0; i < input.length; i =+ delta) {
          toDisplay(input[i].x, input[i].y, fp[2], true);
        }
      } else if (xyzFormat) {
        delta = 3;
        for (i = 0; i < input.length; i =+ delta) {
          toDisplay(input[i], input[i + 1], input[i + 2]);
        }
      } else {
        delta = 2;
        for (i = 0; i < input.length; i =+ delta) {
          toDisplay(input[i], input[i + 1], fp[2]);
        }
      }
      return output;
    } else if (input instanceof Object) {
      toDisplay(input.x, input.y, fp[2], true);
      return output;
    }
    throw "World to display conversion requires array of 2D/3D points";
  };

  ////////////////////////////////////////////////////////////////////////////
  /**
   * Get context specific renderer
   */
  ////////////////////////////////////////////////////////////////////////////
  this.contextRenderer = function() {
    return m_contextRenderer;
  };

  ////////////////////////////////////////////////////////////////////////////
  /**
   * Get API used by the renderer
   */
  ////////////////////////////////////////////////////////////////////////////
  this.api = function() {
    return 'vgl';
  };

  ////////////////////////////////////////////////////////////////////////////
  /**
   * Initialize
   */
  ////////////////////////////////////////////////////////////////////////////
  this._init = function() {
    if (this.initialized()) {
      return this;
    }

    s_init.call(this);

    this.canvas($(m_viewer.canvas()));
    m_viewer.renderWindow().addRenderer(m_contextRenderer);

    this.layer().node().append(this.canvas());

    /// VGL uses jquery trigger on methods
    $(m_viewer.interactorStyle()).on(geo.event.pan, function(event) {
      m_this.trigger(geo.event.pan, event);
    });

    $(m_viewer.interactorStyle()).on(geo.event.zoom, function(event) {
      m_this.trigger(geo.event.zoom, event);
    });

    return this;
  };

  ////////////////////////////////////////////////////////////////////////////
  /**
   * Connect events to the map layer
   */
  ////////////////////////////////////////////////////////////////////////////
  this._connectMapEvents = function() {

    // Only connect up events if this renderer is associated with the
    // reference/base layer.
    if (m_this.layer().referenceLayer()) {

      var map = $(m_this.layer().map().node());
      map.on('mousewheel', function (event) {
        m_viewer.handleMouseWheel(event);
      });
      map.on('mousemove', function(event) {
        m_viewer.handleMouseMove(event);
      });

      map.on('mouseup', function(event) {
        m_viewer.handleMouseUp(event);
      });

      map.on('mousedown', function(event) {
        m_viewer.handleMouseDown(event);
      });

      map.on('mouseout', function(event) {
        // check if the mouse actually left the map area
        var selection = $(map),
            offset = selection.offset(),
            width = selection.width(),
            height = selection.height(),
            x = event.pageX - offset.left,
            y = event.pageY - offset.top;
        if ( x < 0 || x >= width ||
             y < 0 || y >= height ) {
          m_viewer.handleMouseOut(event);
        }
      });

      map.on('keypress', function(event) {
        m_viewer.handleKeyPress(event);
      });

      map.on('contextmenu', function(event) {
        m_viewer.handleContextMenu(event);
      });
    }

    m_viewer.interactorStyle().map(this.layer().map());
  };

  this.on(geo.event.layerAdd, function (event) {
    if (event.layer === m_this.layer()) {
      m_this._connectMapEvents();
    }
  });

  ////////////////////////////////////////////////////////////////////////////
  /**
   * Handle resize event
   */
  ////////////////////////////////////////////////////////////////////////////
  this._resize = function(x, y, w, h) {
    m_width = w;
    m_height = h;
    this.canvas().attr('width', w);
    this.canvas().attr('height', h);
    m_viewer.renderWindow().positionAndResize(x, y, w, h);
    this._render();
    return this;
  };

  ////////////////////////////////////////////////////////////////////////////
  /**
   * Render
   */
  ////////////////////////////////////////////////////////////////////////////
  this._render = function() {
    m_viewer.render();
    return this;
  };

  ////////////////////////////////////////////////////////////////////////////
  /**
   * Exit
   */
  ////////////////////////////////////////////////////////////////////////////
  this._exit = function() {
  };

  return this;
};

inherit(ggl.vglRenderer, ggl.renderer);

geo.registerRenderer('vglRenderer', ggl.vglRenderer);<|MERGE_RESOLUTION|>--- conflicted
+++ resolved
@@ -60,17 +60,11 @@
   ggl.renderer.call(this, arg);
 
   var m_this = this,
-<<<<<<< HEAD
-      m_viewer = null,
-      m_interactorStyle = ggl.mapInteractorStyle(),
-      s_init = this._init,
-      m_width = 0,
-      m_height = 0;
-=======
       m_viewer = ggl.vglViewerInstance(),
       m_contextRenderer = vgl.renderer(),
+      m_width = 0,
+      m_height = 0,
       s_init = this._init;
->>>>>>> e5c2a4cb
 
   ////////////////////////////////////////////////////////////////////////////
   /**
