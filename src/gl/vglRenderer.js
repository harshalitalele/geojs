--- conflicted
+++ resolved
@@ -254,19 +254,16 @@
     var vglRenderer = m_this.contextRenderer(),
         map = m_this.layer().map(),
         camera = vglRenderer.camera(),
-        baseLayer = null,
-        baseContextRenderer = null,
-        baseCamera = null,
+        baseContextRenderer,
+        baseCamera,
         renderWindow = m_viewer.renderWindow(),
         layer = m_this.layer(),
-        position = null,
-<<<<<<< HEAD
-        focalPoint = null,
-=======
+        baseLayer = layer.map().baseLayer(),
+        focalPoint,
+        position,
         zoom,
->>>>>>> cba89571
-        newZ = null,
-        mapCenter = null;
+        newZ,
+        mapCenter;
 
     m_width = w;
     m_height = h;
@@ -275,10 +272,8 @@
     renderWindow.positionAndResize(x, y, w, h);
     m_this._render();
 
-    // Ignore if this renderer is part of base layer or base layer is
-    // not set yet
-    if (layer.map().baseLayer() === layer || !layer.map().baseLayer() ||
-        m_initialized) {
+    // Ignore if the base layer is not set yet
+    if (!baseLayer || m_initialized) {
       return;
     }
     m_initialized = true;
@@ -289,95 +284,24 @@
     }
 
     position = camera.position();
-<<<<<<< HEAD
-    newZ = 360 * Math.pow(2, -map.zoom());
-=======
     zoom = map.zoom();
     newZ = camera.zoomToHeight(zoom, w, h);
-    camera.setPosition(position[0], position[1], newZ);
-    camera.setParallelExtents({zoom: zoom});
->>>>>>> cba89571
 
     // Assuming that baselayer will be a GL layer
-    baseLayer = m_this.layer().map().baseLayer();
-    if (baseLayer && baseLayer !== m_this.layer() && typeof baseLayer !== 'undefined') {
+    if (layer !== baseLayer) {
       baseContextRenderer = baseLayer.renderer().contextRenderer();
       baseCamera = baseContextRenderer.camera();
       position = baseCamera.position();
       focalPoint = baseCamera.focalPoint();
-      // console.log('base layer is defined');
-      // console.log('new position ', position);
       camera.setPosition(position[0], position[1], position[2]);
       camera.setFocalPoint(focalPoint[0], focalPoint[1], focalPoint[2]);
     } else {
-      mapCenter = geo.util.normalizeCoordinates(m_this.layer().map().center());
-      // console.log('map center', mapCenter);
+      mapCenter = layer.toLocal(layer.map().center());
       focalPoint = camera.focalPoint();
       camera.setPosition(mapCenter.x, mapCenter.y, newZ);
       camera.setFocalPoint(mapCenter.x, mapCenter.y, focalPoint[2]);
     }
-
-<<<<<<< HEAD
-=======
-    // Calculate the center in world coordinates
-    centerGeo = renderWindow.displayToWorld(
-      centerDisplay[0],
-      centerDisplay[1],
-      focusPoint,
-      vglRenderer
-    );
-
-    // get the screen coordinates of the new center
-    mapCenter = geo.util.normalizeCoordinates(m_this.layer().map().center());
-    newCenter = map.gcsToDisplay(mapCenter);
-    currentCenter = map.gcsToDisplay({x: 0, y: 0});
-
-    newCenterDisplay = [
-      centerDisplay[0] + currentCenter.x - newCenter.x,
-      centerDisplay[1] + currentCenter.y - newCenter.y
-    ];
-
-    newCenterGeo = renderWindow.displayToWorld(
-      newCenterDisplay[0],
-      newCenterDisplay[1],
-      focusPoint,
-      vglRenderer
-    );
->>>>>>> cba89571
-
-    // // Calculate the center in display coordinates
-    // centerDisplay = [m_width / 2, m_height / 2, 0];
-
-    // // Calculate the center in world coordinates
-    // centerGeo = renderWindow.displayToWorld(
-    //   centerDisplay[0],
-    //   centerDisplay[1],
-    //   focusPoint,
-    //   vglRenderer
-    // );
-
-    // // get the screen coordinates of the new center
-    // mapCenter = geo.util.normalizeCoordinates(m_this.layer().map().center());
-    // newCenter = map.gcsToDisplay(mapCenter);
-    // currentCenter = map.gcsToDisplay({x:0, y:0});
-
-    // newCenterDisplay = [
-    //   centerDisplay[0] + currentCenter.x - newCenter.x,
-    //   centerDisplay[1] + currentCenter.y - newCenter.y
-    // ];
-
-    // newCenterGeo = renderWindow.displayToWorld(
-    //   newCenterDisplay[0],
-    //   newCenterDisplay[1],
-    //   focusPoint,
-    //   vglRenderer
-    // );
-
-    // camera.pan(
-    //   centerGeo[0] - newCenterGeo[0],
-    //   centerGeo[1] - newCenterGeo[1],
-    //   centerGeo[2] - newCenterGeo[2]
-    // );
+    camera.setParallelExtents({zoom: zoom});
 
     m_this._updateRendererCamera();
 
@@ -463,10 +387,6 @@
         vglRenderer
       );
 
-      console.log('centerGeo is ', centerGeo);
-      console.log('position is ', camera.position());
-
-
       newCenterDisplay = [
         centerDisplay[0] + evt.screenDelta.x,
         centerDisplay[1] + evt.screenDelta.y
@@ -478,27 +398,12 @@
         focusPoint,
         vglRenderer
       );
-      console.log('layer ', m_this.layer());
-      console.log('diff1 ', centerGeo[0] - newCenterGeo[0]);
-      console.log('diff2 ', centerGeo[1] - newCenterGeo[1]);
-      console.log('diff3 ', centerGeo[2] - newCenterGeo[2]);
-
 
       camera.pan(
         centerGeo[0] - newCenterGeo[0],
         centerGeo[1] - newCenterGeo[1],
         centerGeo[2] - newCenterGeo[2]
       );
-
-      // Assuming that baselayer will be a GL layer
-      var baseLayer = m_this.layer().map().baseLayer();
-      if (baseLayer && baseLayer !== m_this.layer() && typeof baseLayer !== 'undefined') {
-        var bcamera = baseLayer.renderer().contextRenderer().camera();
-        console.log('bcamera pos ', bcamera.position());
-        console.log('camera pos', camera.position());
-      }
-
-
 
       evt.center = {
         x: newCenterGeo[0],
